---
part: pixi
title: Commands
description: All pixi cli subcommands
---

## Global options

- `--verbose (-v|vv|vvv)` Increase the verbosity of the output messages, the -v|vv|vvv increases the level of verbosity respectively.
- `--help (-h)` Shows help information, use `-h` to get the short version of the help.
- `--version (-V)`: shows the version of pixi that is used.
- `--quiet (-q)`: Decreases the amount of output.
- `--color <COLOR>`: Whether the log needs to be colored [env: `PIXI_COLOR=`] [default: `auto`] [possible values: always, never, auto].
Pixi also honor the `FORCE_COLOR` and `NO_COLOR` environment variables.
They both take precedence over `--color` and `PIXI_COLOR`.


## `init`

This command is used to create a new project.
It initializes a `pixi.toml` file and also prepares a `.gitignore` to prevent the environment from being added to `git`.

It also supports the [`pyproject.toml`](./advanced/pyproject_toml.md) file, if you have a `pyproject.toml` file in the directory where you run `pixi init`, it appends the pixi data to the `pyproject.toml` instead of a new `pixi.toml` file.


##### Arguments

1. `[PATH]`: Where to place the project (defaults to current path) [default: `.`]

##### Options

- `--channel <CHANNEL> (-c)`: specify a channel that the project uses. Defaults to `conda-forge`. (Allowed to be used more than once)
- `--platform <PLATFORM> (-p)`: specify a platform that the project supports. (Allowed to be used more than once)
- `--import <ENV_FILE> (-i)`: Import an existing conda environment file, e.g. `environment.yml`.
!!! info "Importing an environment.yml"
    When importing an environment, the `pixi.toml` will be created with the dependencies from the environment file.
    The `pixi.lock` will be created when you install the environment.
    We don't support `git+` urls as dependencies for pip packages and for the `defaults` channel we use `main`, `r` and `msys2` as the default channels.

```shell
pixi init myproject
pixi init ~/myproject
pixi init  # Initializes directly in the current directory.
pixi init --channel conda-forge --channel bioconda myproject
pixi init --platform osx-64 --platform linux-64 myproject
pixi init --import environment.yml
```

## `add`

Adds dependencies to the [manifest file](configuration.md).
It will only add if the package with its version constraint is able to work with rest of the dependencies in the project.
[More info](advanced/multi_platform_configuration.md) on multi-platform configuration.

##### Arguments

1. `<SPECS>`: The package(s) to add, space separated. The version constraint is optional.

##### Options

<<<<<<< HEAD
- `--manifest-path <MANIFEST_PATH>`: the path to `pixi.toml`, by default it searches for one in the parent directories. It can also be controlled by the `PIXI_PROJECT_MANIFEST` environment variable which allows the default to be overridden by `pixi shell`.
=======
- `--manifest-path <MANIFEST_PATH>`: the path to [manifest file](configuration.md), by default it searches for one in the parent directories.
>>>>>>> 8f485c6e
- `--host`: Specifies a host dependency, important for building a package.
- `--build`: Specifies a build dependency, important for building a package.
- `--pypi`: Specifies a PyPI dependency, not a conda package.
    Parses dependencies as [PEP508](https://peps.python.org/pep-0508/) requirements, supporting extras and versions.
    See [configuration](configuration.md) for details.
- `--no-install`: Don't install the package to the environment, only add the package to the lock-file.
- `--no-lockfile-update`: Don't update the lock-file, implies the `--no-install` flag.
- `--platform <PLATFORM> (-p)`: The platform for which the dependency should be added. (Allowed to be used more than once)
- `--feature <FEATURE> (-f)`: The feature for which the dependency should be added.

```shell
pixi add numpy
pixi add numpy pandas "pytorch>=1.8"
pixi add "numpy>=1.22,<1.24"
pixi add --manifest-path ~/myproject/pixi.toml numpy
pixi add --host "python>=3.9.0"
pixi add --build cmake
pixi add --pypi requests[security]
pixi add --platform osx-64 --build clang
pixi add --no-install numpy
pixi add --no-lockfile-update numpy
pixi add --feature featurex numpy
```

## `install`

Installs all dependencies specified in the lockfile `pixi.lock`.
Which gets generated on `pixi add` or when you manually change the [manifest file](configuration.md) file and run `pixi install`.

##### Options
<<<<<<< HEAD
- `--manifest-path <MANIFEST_PATH>`: the path to `pixi.toml`, by default it searches for one in the parent directories. It can also be controlled by the `PIXI_PROJECT_MANIFEST` environment variable which allows the default to be overridden by `pixi shell`.
=======
- `--manifest-path <MANIFEST_PATH>`: the path to [manifest file](configuration.md), by default it searches for one in the parent directories.
>>>>>>> 8f485c6e
- `--frozen`: install the environment as defined in the lockfile. Without checking the status of the lockfile. It can also be controlled by the `PIXI_FROZEN` environment variable (example: `PIXI_FROZEN=true`).
- `--locked`: only install if the `pixi.lock` is up-to-date with the [manifest file](configuration.md)[^1]. It can also be controlled by the `PIXI_LOCKED` environment variable (example: `PIXI_LOCKED=true`). Conflicts with `--frozen`.

```shell
pixi install
pixi install --manifest-path ~/myproject/pixi.toml
pixi install --frozen
pixi install --locked
```

## `run`

The `run` commands first checks if the environment is ready to use.
When you didn't run `pixi install` the run command will do that for you.
The custom tasks defined in the [manifest file](configuration.md) are also available through the run command.

You cannot run `pixi run source setup.bash` as `source` is not available in the `deno_task_shell` commandos and not an executable.

##### Arguments

1. `[TASK]...`  The task you want to run in the projects environment, this can also be a normal command. And all arguments after the task will be passed to the task.

##### Options

<<<<<<< HEAD
- `--manifest-path <MANIFEST_PATH>`: the path to `pixi.toml`, by default it searches for one in the parent directories. It can also be controlled by the `PIXI_PROJECT_MANIFEST` environment variable which allows the default to be overridden by `pixi shell`.
=======
- `--manifest-path <MANIFEST_PATH>`: the path to [manifest file](configuration.md), by default it searches for one in the parent directories.
>>>>>>> 8f485c6e
- `--frozen`: install the environment as defined in the lockfile. Without checking the status of the lockfile. It can also be controlled by the `PIXI_FROZEN` environment variable (example: `PIXI_FROZEN=true`).
- `--locked`: only install if the `pixi.lock` is up-to-date with the [manifest file](configuration.md)[^1]. It can also be controlled by the `PIXI_LOCKED` environment variable (example: `PIXI_LOCKED=true`). Conflicts with `--frozen`.
- `--environment <ENVIRONMENT> (-e)`: The environment to run the task in, if none are provided the default environment will be used or a selector will be given to select the right environment.

```shell
pixi run python
pixi run cowpy "Hey pixi user"
pixi run --manifest-path ~/myproject/pixi.toml python
pixi run --frozen python
pixi run --locked python
# If you have specified a custom task in the pixi.toml you can run it with run as well
pixi run build
# Extra arguments will be passed to the tasks command.
pixi run task argument1 argument2

# If you have multiple environments you can select the right one with the --environment flag.
pixi run --environment cuda python
```

!!! info
      In `pixi` the [`deno_task_shell`](https://deno.land/manual@v1.35.0/tools/task_runner#task-runner) is the underlying runner of the run command.
      Checkout their [documentation](https://deno.land/manual@v1.35.0/tools/task_runner#task-runner) for the syntax and available commands.
      This is done so that the run commands can be run across all platforms.

!!! tip "Cross environment tasks"
    If you're using the `depends_on` feature of the `tasks`, the tasks will be run in the order you specified them.
    The `depends_on` can be used cross environment, e.g. you have this `pixi.toml`:
    ??? "pixi.toml"
        ```toml
        [tasks]
        start = { cmd = "python start.py", depends_on = ["build"] }

        [feature.build.tasks]
        build = "cargo build"
        [feature.build.dependencies]
        rust = ">=1.74"

        [environments]
        build = ["build"]
        ```
    Then you're able to run the `build` from the `build` environment and `start` from the default environment.
    By only calling:
    ```shell
    pixi run start
    ```


## `remove`

Removes dependencies from the [manifest file](configuration.md).

##### Arguments

1. `<DEPS>...`: List of dependencies you wish to remove from the project.

##### Options

<<<<<<< HEAD
- `--manifest-path <MANIFEST_PATH>`: the path to `pixi.toml`, by default it searches for one in the parent directories. It can also be controlled by the `PIXI_PROJECT_MANIFEST` environment variable which allows the default to be overridden by `pixi shell`.
=======
- `--manifest-path <MANIFEST_PATH>`: the path to [manifest file](configuration.md), by default it searches for one in the parent directories.
>>>>>>> 8f485c6e
- `--host`: Specifies a host dependency, important for building a package.
- `--build`: Specifies a build dependency, important for building a package.
- `--pypi`: Specifies a PyPI dependency, not a conda package.
- `--platform <PLATFORM> (-p)`: The platform from which the dependency should be removed.
- `--feature <FEATURE> (-f)`: The feature from which the dependency should be removed.

```shell
pixi remove numpy
pixi remove numpy pandas pytorch
pixi remove --manifest-path ~/myproject/pixi.toml numpy
pixi remove --host python
pixi remove --build cmake
pixi remove --pypi requests
pixi remove --platform osx-64 --build clang
pixi remove --feature featurex clang
pixi remove --feature featurex --platform osx-64 clang
pixi remove --feature featurex --platform osx-64 --build clang
```

## `task`

If you want to make a shorthand for a specific command you can add a task for it.

##### Options

<<<<<<< HEAD
- `--manifest-path <MANIFEST_PATH>`: the path to `pixi.toml`, by default it searches for one in the parent directories. It can also be controlled by the `PIXI_PROJECT_MANIFEST` environment variable which allows the default to be overridden by `pixi shell`.
=======
- `--manifest-path <MANIFEST_PATH>`: the path to [manifest file](configuration.md), by default it searches for one in the parent directories.
>>>>>>> 8f485c6e

### `task add`

Add a task to the [manifest file](configuration.md), use `--depends-on` to add tasks you want to run before this task, e.g. build before an execute task.

##### Arguments

1. `<NAME>`: The name of the task.
2. `<COMMAND>`: The command to run. This can be more than one word.
!!! info
    If you are using `$` for env variables they will be resolved before adding them to the task.
    If you want to use `$` in the task you need to escape it with a `\`, e.g. `echo \$HOME`.

##### Options

- `--platform <PLATFORM> (-p)`: the platform for which this task should be added.
- `--feature <FEATURE> (-f)`: the feature for which the task is added, if non provided the default tasks will be added.
- `--depends-on <DEPENDS_ON>`: the task it depends on to be run before the one your adding.
- `--cwd <CWD>`: the working directory for the task relative to the root of the project.

```shell
pixi task add cow cowpy "Hello User"
pixi task add tls ls --cwd tests
pixi task add test cargo t --depends-on build
pixi task add build-osx "METAL=1 cargo build" --platform osx-64
pixi task add train python train.py --feature cuda
```

This adds the following to the [manifest file](configuration.md):

```toml
[tasks]
cow = "cowpy \"Hello User\""
tls = { cmd = "ls", cwd = "tests" }
test = { cmd = "cargo t", depends_on = ["build"] }

[target.osx-64.tasks]
build-osx = "METAL=1 cargo build"

[feature.cuda.tasks]
train = "python train.py"
```

Which you can then run with the `run` command:

```shell
pixi run cow
# Extra arguments will be passed to the tasks command.
pixi run test --test test1
```

### `task remove`

Remove the task from the [manifest file](configuration.md)

##### Arguments
- `<NAMES>`: The names of the tasks, space separated.

##### Options

- `--platform <PLATFORM> (-p)`: the platform for which this task is removed.
- `--feature <FEATURE> (-f)`: the feature for which the task is removed.

```shell
pixi task remove cow
pixi task remove --platform linux-64 test
pixi task remove --feature cuda task
```
### `task alias`

Create an alias for a task.

##### Arguments

1. `<ALIAS>`: The alias name
2. `<DEPENDS_ON>`: The names of the tasks you want to execute on this alias, order counts, first one runs first.

##### Options

- `--platform <PLATFORM> (-p)`: the platform for which this alias is created.

```shell
pixi task alias test-all test-py test-cpp test-rust
pixi task alias --platform linux-64 test test-linux
pixi task alias moo cow
```

### `task list`

List all tasks in the project.

##### Options

- `--environment`(`-e`): the environment's tasks list, if non is provided the default tasks will be listed.
- `--summary`(`-s`): the output gets formatted to be machine parsable. (Used in the autocompletion of `pixi run`).

```shell
pixi task list
pixi task list --environment cuda
pixi task list --summary
```

## `list`

List project's packages. Highlighted packages are explicit dependencies.

##### Options

- `--platform <PLATFORM> (-p)`: The platform to list packages for. Defaults to the current platform
- `--json`: Whether to output in json format.
- `--json-pretty`: Whether to output in pretty json format
- `--sort-by <SORT_BY>`: Sorting strategy [default: name] [possible values: size, name, type]
<<<<<<< HEAD
- `--manifest-path <MANIFEST_PATH>`: The path to `pixi.toml`, by default it searches for one in the parent directories. It can also be controlled by the `PIXI_PROJECT_MANIFEST` environment variable which allows the default to be overridden by `pixi shell`.
=======
- `--manifest-path <MANIFEST_PATH>`: The path to [manifest file](configuration.md), by default it searches for one in the parent directories.
>>>>>>> 8f485c6e
- `--environment`(`-e`): The environment's packages to list, if non is provided the default environment's packages will be listed.
- `--frozen`: Install the environment as defined in the lockfile. Without checking the status of the lockfile. It can also be controlled by the `PIXI_FROZEN` environment variable (example: `PIXI_FROZEN=true`).
- `--locked`: Only install if the `pixi.lock` is up-to-date with the [manifest file](configuration.md)[^1]. It can also be controlled by the `PIXI_LOCKED` environment variable (example: `PIXI_LOCKED=true`). Conflicts with `--frozen`.
- `--no-install`: Don't install the environment for pypi solving, only update the lock-file if it can solve without installing. (Implied by `--frozen` and `--locked`)

```shell

```shell
pixi list
pixi list --json-pretty
pixi list --sort-by size
pixi list --platform win-64
pixi list --environment cuda
pixi list --frozen
pixi list --locked
pixi list --no-install
```
Output will look like this, where `python` will be green as it is the package that was explicitly added to the [manifest file](configuration.md):

```shell
➜ pixi list
 Package           Version     Build               Size       Kind   Source
 _libgcc_mutex     0.1         conda_forge         2.5 KiB    conda  _libgcc_mutex-0.1-conda_forge.tar.bz2
 _openmp_mutex     4.5         2_gnu               23.1 KiB   conda  _openmp_mutex-4.5-2_gnu.tar.bz2
 bzip2             1.0.8       hd590300_5          248.3 KiB  conda  bzip2-1.0.8-hd590300_5.conda
 ca-certificates   2023.11.17  hbcca054_0          150.5 KiB  conda  ca-certificates-2023.11.17-hbcca054_0.conda
 ld_impl_linux-64  2.40        h41732ed_0          688.2 KiB  conda  ld_impl_linux-64-2.40-h41732ed_0.conda
 libexpat          2.5.0       hcb278e6_1          76.2 KiB   conda  libexpat-2.5.0-hcb278e6_1.conda
 libffi            3.4.2       h7f98852_5          56.9 KiB   conda  libffi-3.4.2-h7f98852_5.tar.bz2
 libgcc-ng         13.2.0      h807b86a_4          755.7 KiB  conda  libgcc-ng-13.2.0-h807b86a_4.conda
 libgomp           13.2.0      h807b86a_4          412.2 KiB  conda  libgomp-13.2.0-h807b86a_4.conda
 libnsl            2.0.1       hd590300_0          32.6 KiB   conda  libnsl-2.0.1-hd590300_0.conda
 libsqlite         3.44.2      h2797004_0          826 KiB    conda  libsqlite-3.44.2-h2797004_0.conda
 libuuid           2.38.1      h0b41bf4_0          32.8 KiB   conda  libuuid-2.38.1-h0b41bf4_0.conda
 libxcrypt         4.4.36      hd590300_1          98 KiB     conda  libxcrypt-4.4.36-hd590300_1.conda
 libzlib           1.2.13      hd590300_5          60.1 KiB   conda  libzlib-1.2.13-hd590300_5.conda
 ncurses           6.4         h59595ed_2          863.7 KiB  conda  ncurses-6.4-h59595ed_2.conda
 openssl           3.2.0       hd590300_1          2.7 MiB    conda  openssl-3.2.0-hd590300_1.conda
 python            3.12.1      hab00c5b_1_cpython  30.8 MiB   conda  python-3.12.1-hab00c5b_1_cpython.conda
 readline          8.2         h8228510_1          274.9 KiB  conda  readline-8.2-h8228510_1.conda
 tk                8.6.13      noxft_h4845f30_101  3.2 MiB    conda  tk-8.6.13-noxft_h4845f30_101.conda
 tzdata            2023d       h0c530f3_0          116.8 KiB  conda  tzdata-2023d-h0c530f3_0.conda
 xz                5.2.6       h166bdaf_0          408.6 KiB  conda  xz-5.2.6-h166bdaf_0.tar.bz2
```

## `shell`

This command starts a new shell in the project's environment.
To exit the pixi shell, simply run `exit`.

The command sets the `PIXI_PROJECT_MANIFEST` environment variable which most of the other commands use as a default for `--manifest-path` so that they work with the shell's manifest.

##### Options

<<<<<<< HEAD
- `--manifest-path <MANIFEST_PATH>`: the path to `pixi.toml`, by default it searches for one in the parent directories. It can also be controlled by the `PIXI_PROJECT_MANIFEST` environment variable which allows the default to be configured by the user.
=======
- `--manifest-path <MANIFEST_PATH>`: the path to [manifest file](configuration.md), by default it searches for one in the parent directories.
>>>>>>> 8f485c6e
- `--frozen`: install the environment as defined in the lockfile. Without checking the status of the lockfile. It can also be controlled by the `PIXI_FROZEN` environment variable (example: `PIXI_FROZEN=true`).
- `--locked`: only install if the `pixi.lock` is up-to-date with the [manifest file](configuration.md)[^1]. It can also be controlled by the `PIXI_LOCKED` environment variable (example: `PIXI_LOCKED=true`). Conflicts with `--frozen`.
- `--environment <ENVIRONMENT> (-e)`: The environment to activate the shell in, if none are provided the default environment will be used or a selector will be given to select the right environment.

```shell
pixi shell
exit
pixi shell --manifest-path ~/myproject/pixi.toml
exit
pixi shell --frozen
exit
pixi shell --locked
exit
pixi shell --environment cuda
exit
```

## `shell-hook`

This command prints the activation script of an environment.

##### Options
- `--shell <SHELL> (-s)`: The shell for which the activation script should be printed. Defaults to the current shell.
    Currently supported variants: [`bash`,  `zsh`,  `xonsh`,  `cmd`,  `powershell`,  `fish`,  `nushell`]
<<<<<<< HEAD
- `--manifest-path`: the path to `pixi.toml`, by default it searches for one in the parent directories. It can also be controlled by the `PIXI_PROJECT_MANIFEST` environment variable which allows the default to be overridden by `pixi shell`.
=======
- `--manifest-path`: the path to [manifest file](configuration.md), by default it searches for one in the parent directories.
>>>>>>> 8f485c6e
- `--frozen`: install the environment as defined in the lockfile. Without checking the status of the lockfile. It can also be controlled by the `PIXI_FROZEN` environment variable (example: `PIXI_FROZEN=true`).
- `--locked`: only install if the `pixi.lock` is up-to-date with the [manifest file](configuration.md)[^1]. It can also be controlled by the `PIXI_LOCKED` environment variable (example: `PIXI_LOCKED=true`). Conflicts with `--frozen`.
- `--environment <ENVIRONMENT> (-e)`: The environment to activate, if none are provided the default environment will be used or a selector will be given to select the right environment.

```shell
pixi shell-hook
pixi shell-hook --shell bash
pixi shell-hook --shell zsh
pixi shell-hook -s powershell
pixi shell-hook --manifest-path ~/myproject/pixi.toml
pixi shell-hook --frozen
pixi shell-hook --locked
pixi shell-hook --environment cuda
```
Example use-case, when you want to get rid of the `pixi` executable in a Docker container.
```shell
pixi shell-hook --shell bash > /etc/profile.d/pixi.sh
rm ~/.pixi/bin/pixi # Now the environment will be activated without the need for the pixi executable.
```

## `search`

Search a package, output will list the latest version of the package.

##### Arguments
1. `<PACKAGE>`:  Name of package to search, it's possible to use wildcards (`*`).


###### Options

<<<<<<< HEAD
- `--manifest-path <MANIFEST_PATH>`: the path to `pixi.toml`, by default it searches for one in the parent directories. It can also be controlled by the `PIXI_PROJECT_MANIFEST` environment variable which allows the default to be overridden by `pixi shell`.
=======
- `--manifest-path <MANIFEST_PATH>`: the path to [manifest file](configuration.md), by default it searches for one in the parent directories.
>>>>>>> 8f485c6e
- `--channel <CHANNEL> (-c)`: specify a channel that the project uses. Defaults to `conda-forge`. (Allowed to be used more than once)
- `--limit <LIMIT> (-l)`: optionally limit the number of search results
- `--platform <PLATFORM> (-p)`: specify a platform that you want to search for. (default: current platform)

```zsh
pixi search pixi
pixi search --limit 30 "py*"
# search in a different channel and for a specific platform
pixi search -c robostack --platform linux-64 "plotjuggler*"
```

## `self-update`

Update pixi to the latest version or a specific version. If the pixi binary is not found in the default location (e.g.
`~/.pixi/bin/pixi`), pixi won't update to prevent breaking the current installation (Homebrew, etc.). The behaviour can be
overridden with the `--force` flag

##### Options

- `--version <VERSION>`: The desired version (to downgrade or upgrade to). Update to the latest version if not specified.
- `--force`: Force the update even if the pixi binary is not found in the default location.

```shell
pixi self-update
pixi self-update --version 0.13.0
pixi self-update --force
```

## `info`

Shows helpful information about the pixi installation, cache directories, disk usage, and more.
More information [here](advanced/explain_info_command.md).

##### Options

<<<<<<< HEAD
- `--manifest-path <MANIFEST_PATH>`: the path to `pixi.toml`, by default it searches for one in the parent directories. It can also be controlled by the `PIXI_PROJECT_MANIFEST` environment variable which allows the default to be overridden by `pixi shell`.
=======
- `--manifest-path <MANIFEST_PATH>`: the path to [manifest file](configuration.md), by default it searches for one in the parent directories.
>>>>>>> 8f485c6e
- `--extended`: extend the information with more slow queries to the system, like directory sizes.
- `--json`: Get a machine-readable version of the information as output.

```shell
pixi info
pixi info --json --extended
```

## `upload`

Upload a package to a prefix.dev channel

##### Arguments

1. `<HOST>`: The host + channel to upload to.
2. `<PACKAGE_FILE>`: The package file to upload.

```shell
pixi upload repo.prefix.dev/my_channel my_package.conda
```

## `auth`

This command is used to authenticate the user's access to remote hosts such as `prefix.dev` or `anaconda.org` for private channels.

### `auth login`

Store authentication information for given host.

!!! tip
    The host is real hostname not a channel.

##### Arguments

1. `<HOST>`: The host to authenticate with.

##### Options

- `--token <TOKEN>`: The token to use for authentication with prefix.dev.
- `--username <USERNAME>`: The username to use for basic HTTP authentication
- `--password <PASSWORD>`: The password to use for basic HTTP authentication.
- `--conda-token <CONDA_TOKEN>`: The token to use on `anaconda.org` / `quetz` authentication.

```shell
pixi auth login repo.prefix.dev --token pfx_JQEV-m_2bdz-D8NSyRSaNdHANx0qHjq7f2iD
pixi auth login anaconda.org --conda-token ABCDEFGHIJKLMNOP
pixi auth login https://myquetz.server --user john --password xxxxxx
```

### `auth logout`

Remove authentication information for a given host.

##### Arguments

1. `<HOST>`: The host to authenticate with.

```shell
pixi auth logout <HOST>
pixi auth logout repo.prefix.dev
pixi auth logout anaconda.org
```

## `global`

Global is the main entry point for the part of pixi that executes on the
global(system) level.

!!! tip
    Binaries and environments installed globally are stored in `~/.pixi`
    by default, this can be changed by setting the `PIXI_HOME` environment
    variable.

### `global install`

This command installs package(s) into its own environment and adds the binary to `PATH`, allowing you to access it anywhere on your system without activating the environment.

##### Arguments

1.`<PACKAGE>`: The package(s) to install, this can also be a version constraint.

##### Options

- `--channel <CHANNEL> (-c)`: specify a channel that the project uses. Defaults to `conda-forge`. (Allowed to be used more than once)

```shell
pixi global install ruff
# multiple packages can be installed at once
pixi global install starship rattler-build
# specify the channel(s)
pixi global install --channel conda-forge --channel bioconda trackplot
# Or in a more concise form
pixi global install -c conda-forge -c bioconda trackplot

# Support full conda matchspec
pixi global install python=3.9.*
pixi global install "python [version='3.11.0', build_number=1]"
pixi global install "python [version='3.11.0', build=he550d4f_1_cpython]"
pixi global install python=3.11.0=h10a6764_1_cpython
```

After using global install, you can use the package you installed anywhere on your system.

### `global list`

This command shows the current installed global environments including what binaries come with it.
A global installed package/environment can possibly contain multiple binaries and
they will be listed out in the command output. Here is an example of a few installed packages:

```
> pixi global list
Global install location: /home/hanabi/.pixi
├── bat 0.24.0
|   └─ exec: bat
├── conda-smithy 3.31.1
|   └─ exec: feedstocks, conda-smithy
├── rattler-build 0.13.0
|   └─ exec: rattler-build
├── ripgrep 14.1.0
|   └─ exec: rg
└── uv 0.1.17
    └─ exec: uv
```

### `global upgrade`

This command upgrades a globally installed package (to the latest version by default).

##### Arguments

1. `<PACKAGE>`: The package to upgrade.

##### Options

- `--channel <CHANNEL> (-c)`: specify a channel that the project uses.
  Defaults to `conda-forge`. Note the channel the package was installed from
  will be always used for upgrade. (Allowed to be used more than once)

```shell
pixi global upgrade ruff
pixi global upgrade --channel conda-forge --channel bioconda trackplot
# Or in a more concise form
pixi global upgrade -c conda-forge -c bioconda trackplot

# Conda matchspec is supported
# You can specify the version to upgrade to when you don't want the latest version
# or you can even use it to downgrade a globally installed package
pixi global upgrade python=3.10
```

### `global upgrade-all`

This command upgrades all globally installed packages to their latest version.

##### Options

- `--channel <CHANNEL> (-c)`: specify a channel that the project uses.
  Defaults to `conda-forge`. Note the channel the package was installed from
  will be always used for upgrade. (Allowed to be used more than once)

```shell
pixi global upgrade-all
pixi global upgrade-all --channel conda-forge --channel bioconda
# Or in a more concise form
pixi global upgrade-all -c conda-forge -c bioconda trackplot
```

### `global remove`

Removes a package previously installed into a globally accessible location via
`pixi global install`

Use `pixi global info` to find out what the package name is that belongs to the tool you want to remove.

##### Arguments

1. `<PACKAGE>`: The package(s) to remove.

```shell
pixi global remove pre-commit

# multiple packages can be removed at once
pixi global remove pre-commit starship
```

## `project`

This subcommand allows you to modify the project configuration through the command line interface.

##### Options

<<<<<<< HEAD
- `--manifest-path <MANIFEST_PATH>`: the path to `pixi.toml`, by default it searches for one in the parent directories. It can also be controlled by the `PIXI_PROJECT_MANIFEST` environment variable which allows the default to be overridden by `pixi shell`.
=======
- `--manifest-path <MANIFEST_PATH>`: the path to [manifest file](configuration.md), by default it searches for one in the parent directories.
>>>>>>> 8f485c6e

### `project channel add`

Add channels to the channel list in the project configuration.
When you add channels, the channels are tested for existence, added to the lockfile and the environment is reinstalled.

##### Arguments

1. `<CHANNEL>`: The channels to add, name or URL.

##### Options

- `--no-install`: do not update the environment, only add changed packages to the lock-file.
- `--feature <FEATURE> (-f)`: The feature for which the channel is added.

```
pixi project channel add robostack
pixi project channel add bioconda conda-forge robostack
pixi project channel add file:///home/user/local_channel
pixi project channel add https://repo.prefix.dev/conda-forge
pixi project channel add --no-install robostack
pixi project channel add --feature cuda nividia
```

### `project channel list`

List the channels in the project file

##### Options

- `urls`: show the urls of the channels instead of the names.

```sh
$ pixi project channel list
Environment: default
- conda-forge

$ pixi project channel list --urls
Environment: default
- https://conda.anaconda.org/conda-forge/

```

### `project channel remove`

List the channels in the project file

##### Arguments

1. `<CHANNEL>...`: The channels to remove, name(s) or URL(s).

##### Options

- `--no-install`: do not update the environment, only add changed packages to the lock-file.
- `--feature <FEATURE> (-f)`: The feature for which the channel is removed.

```sh
pixi project channel remove conda-forge
pixi project channel remove https://conda.anaconda.org/conda-forge/
pixi project channel remove --no-install conda-forge
pixi project channel remove --feature cuda nividia
```

### `project description get`

Get the project description.

```sh
$ pixi project description get
Package management made easy!
```

### `project description set`

Set the project description.

##### Arguments

1. `<DESCRIPTION>`: The description to set.

```sh
pixi project description set "my new description"
```

### `project platform add`

Adds a platform(s) to the project file and updates the lockfile.

##### Arguments

1. `<PLATFORM>...`: The platforms to add.

##### Options

- `--no-install`: do not update the environment, only add changed packages to the lock-file.
- `--feature <FEATURE> (-f)`: The feature for which the platform will be added.

```sh
pixi project platform add win-64
pixi project platform add --feature test win-64
```

### `project platform list`

List the platforms in the project file.

```sh
$ pixi project platform list
osx-64
linux-64
win-64
osx-arm64
```

### `project platform remove`

Remove platform(s) from the project file and updates the lockfile.

##### Arguments

1. `<PLATFORM>...`: The platforms to remove.

##### Options

- `--no-install`: do not update the environment, only add changed packages to the lock-file.
- `--feature <FEATURE> (-f)`: The feature for which the platform will be removed.

```sh
pixi project platform remove win-64
pixi project platform remove --feature test win-64
```

### `project version get`

Get the project version.

```sh
$ pixi project version get
0.11.0
```

### `project version set`

Set the project version.

##### Arguments

1. `<VERSION>`: The version to set.

```sh
pixi project version set "0.13.0"
```

### `project version {major|minor|patch}`

Bump the project version to {MAJOR|MINOR|PATCH}.

```sh
pixi project version major
pixi project version minor
pixi project version patch
```

[^1]:
    An **up-to-date** lockfile means that the dependencies in the lockfile are allowed by the dependencies in the manifest file.
    For example

    - a manifest with `python = ">= 3.11"` is up-to-date with a `name: python, version: 3.11.0` in the `pixi.lock`.
    - a manifest with `python = ">= 3.12"` is **not** up-to-date with a `name: python, version: 3.11.0` in the `pixi.lock`.

    Being up-to-date does **not** mean that the lockfile holds the latest version available on the channel for the given dependency.<|MERGE_RESOLUTION|>--- conflicted
+++ resolved
@@ -58,11 +58,7 @@
 
 ##### Options
 
-<<<<<<< HEAD
-- `--manifest-path <MANIFEST_PATH>`: the path to `pixi.toml`, by default it searches for one in the parent directories. It can also be controlled by the `PIXI_PROJECT_MANIFEST` environment variable which allows the default to be overridden by `pixi shell`.
-=======
-- `--manifest-path <MANIFEST_PATH>`: the path to [manifest file](configuration.md), by default it searches for one in the parent directories.
->>>>>>> 8f485c6e
+- `--manifest-path <MANIFEST_PATH>`: the path to [manifest file](configuration.md), by default it searches for one in the parent directories. It can also be controlled by the `PIXI_PROJECT_MANIFEST` environment variable which allows the default to be overridden by `pixi shell`.
 - `--host`: Specifies a host dependency, important for building a package.
 - `--build`: Specifies a build dependency, important for building a package.
 - `--pypi`: Specifies a PyPI dependency, not a conda package.
@@ -93,11 +89,7 @@
 Which gets generated on `pixi add` or when you manually change the [manifest file](configuration.md) file and run `pixi install`.
 
 ##### Options
-<<<<<<< HEAD
-- `--manifest-path <MANIFEST_PATH>`: the path to `pixi.toml`, by default it searches for one in the parent directories. It can also be controlled by the `PIXI_PROJECT_MANIFEST` environment variable which allows the default to be overridden by `pixi shell`.
-=======
 - `--manifest-path <MANIFEST_PATH>`: the path to [manifest file](configuration.md), by default it searches for one in the parent directories.
->>>>>>> 8f485c6e
 - `--frozen`: install the environment as defined in the lockfile. Without checking the status of the lockfile. It can also be controlled by the `PIXI_FROZEN` environment variable (example: `PIXI_FROZEN=true`).
 - `--locked`: only install if the `pixi.lock` is up-to-date with the [manifest file](configuration.md)[^1]. It can also be controlled by the `PIXI_LOCKED` environment variable (example: `PIXI_LOCKED=true`). Conflicts with `--frozen`.
 
@@ -122,11 +114,7 @@
 
 ##### Options
 
-<<<<<<< HEAD
-- `--manifest-path <MANIFEST_PATH>`: the path to `pixi.toml`, by default it searches for one in the parent directories. It can also be controlled by the `PIXI_PROJECT_MANIFEST` environment variable which allows the default to be overridden by `pixi shell`.
-=======
-- `--manifest-path <MANIFEST_PATH>`: the path to [manifest file](configuration.md), by default it searches for one in the parent directories.
->>>>>>> 8f485c6e
+- `--manifest-path <MANIFEST_PATH>`: the path to [manifest file](configuration.md), by default it searches for one in the parent directories. It can also be controlled by the `PIXI_PROJECT_MANIFEST` environment variable which allows the default to be overridden by `pixi shell`.
 - `--frozen`: install the environment as defined in the lockfile. Without checking the status of the lockfile. It can also be controlled by the `PIXI_FROZEN` environment variable (example: `PIXI_FROZEN=true`).
 - `--locked`: only install if the `pixi.lock` is up-to-date with the [manifest file](configuration.md)[^1]. It can also be controlled by the `PIXI_LOCKED` environment variable (example: `PIXI_LOCKED=true`). Conflicts with `--frozen`.
 - `--environment <ENVIRONMENT> (-e)`: The environment to run the task in, if none are provided the default environment will be used or a selector will be given to select the right environment.
@@ -184,11 +172,7 @@
 
 ##### Options
 
-<<<<<<< HEAD
-- `--manifest-path <MANIFEST_PATH>`: the path to `pixi.toml`, by default it searches for one in the parent directories. It can also be controlled by the `PIXI_PROJECT_MANIFEST` environment variable which allows the default to be overridden by `pixi shell`.
-=======
-- `--manifest-path <MANIFEST_PATH>`: the path to [manifest file](configuration.md), by default it searches for one in the parent directories.
->>>>>>> 8f485c6e
+- `--manifest-path <MANIFEST_PATH>`: the path to [manifest file](configuration.md), by default it searches for one in the parent directories. It can also be controlled by the `PIXI_PROJECT_MANIFEST` environment variable which allows the default to be overridden by `pixi shell`.
 - `--host`: Specifies a host dependency, important for building a package.
 - `--build`: Specifies a build dependency, important for building a package.
 - `--pypi`: Specifies a PyPI dependency, not a conda package.
@@ -214,11 +198,7 @@
 
 ##### Options
 
-<<<<<<< HEAD
-- `--manifest-path <MANIFEST_PATH>`: the path to `pixi.toml`, by default it searches for one in the parent directories. It can also be controlled by the `PIXI_PROJECT_MANIFEST` environment variable which allows the default to be overridden by `pixi shell`.
-=======
-- `--manifest-path <MANIFEST_PATH>`: the path to [manifest file](configuration.md), by default it searches for one in the parent directories.
->>>>>>> 8f485c6e
+- `--manifest-path <MANIFEST_PATH>`: the path to [manifest file](configuration.md), by default it searches for one in the parent directories. It can also be controlled by the `PIXI_PROJECT_MANIFEST` environment variable which allows the default to be overridden by `pixi shell`.
 
 ### `task add`
 
@@ -331,11 +311,7 @@
 - `--json`: Whether to output in json format.
 - `--json-pretty`: Whether to output in pretty json format
 - `--sort-by <SORT_BY>`: Sorting strategy [default: name] [possible values: size, name, type]
-<<<<<<< HEAD
-- `--manifest-path <MANIFEST_PATH>`: The path to `pixi.toml`, by default it searches for one in the parent directories. It can also be controlled by the `PIXI_PROJECT_MANIFEST` environment variable which allows the default to be overridden by `pixi shell`.
-=======
-- `--manifest-path <MANIFEST_PATH>`: The path to [manifest file](configuration.md), by default it searches for one in the parent directories.
->>>>>>> 8f485c6e
+- `--manifest-path <MANIFEST_PATH>`: The path to [manifest file](configuration.md), by default it searches for one in the parent directories. It can also be controlled by the `PIXI_PROJECT_MANIFEST` environment variable which allows the default to be overridden by `pixi shell`.
 - `--environment`(`-e`): The environment's packages to list, if non is provided the default environment's packages will be listed.
 - `--frozen`: Install the environment as defined in the lockfile. Without checking the status of the lockfile. It can also be controlled by the `PIXI_FROZEN` environment variable (example: `PIXI_FROZEN=true`).
 - `--locked`: Only install if the `pixi.lock` is up-to-date with the [manifest file](configuration.md)[^1]. It can also be controlled by the `PIXI_LOCKED` environment variable (example: `PIXI_LOCKED=true`). Conflicts with `--frozen`.
@@ -390,11 +366,7 @@
 
 ##### Options
 
-<<<<<<< HEAD
-- `--manifest-path <MANIFEST_PATH>`: the path to `pixi.toml`, by default it searches for one in the parent directories. It can also be controlled by the `PIXI_PROJECT_MANIFEST` environment variable which allows the default to be configured by the user.
-=======
-- `--manifest-path <MANIFEST_PATH>`: the path to [manifest file](configuration.md), by default it searches for one in the parent directories.
->>>>>>> 8f485c6e
+- `--manifest-path <MANIFEST_PATH>`: the path to [manifest file](configuration.md), by default it searches for one in the parent directories. It can also be controlled by the `PIXI_PROJECT_MANIFEST` environment variable which allows the default to be overridden by `pixi shell`.
 - `--frozen`: install the environment as defined in the lockfile. Without checking the status of the lockfile. It can also be controlled by the `PIXI_FROZEN` environment variable (example: `PIXI_FROZEN=true`).
 - `--locked`: only install if the `pixi.lock` is up-to-date with the [manifest file](configuration.md)[^1]. It can also be controlled by the `PIXI_LOCKED` environment variable (example: `PIXI_LOCKED=true`). Conflicts with `--frozen`.
 - `--environment <ENVIRONMENT> (-e)`: The environment to activate the shell in, if none are provided the default environment will be used or a selector will be given to select the right environment.
@@ -419,11 +391,7 @@
 ##### Options
 - `--shell <SHELL> (-s)`: The shell for which the activation script should be printed. Defaults to the current shell.
     Currently supported variants: [`bash`,  `zsh`,  `xonsh`,  `cmd`,  `powershell`,  `fish`,  `nushell`]
-<<<<<<< HEAD
-- `--manifest-path`: the path to `pixi.toml`, by default it searches for one in the parent directories. It can also be controlled by the `PIXI_PROJECT_MANIFEST` environment variable which allows the default to be overridden by `pixi shell`.
-=======
-- `--manifest-path`: the path to [manifest file](configuration.md), by default it searches for one in the parent directories.
->>>>>>> 8f485c6e
+- `--manifest-path`: the path to [manifest file](configuration.md), by default it searches for one in the parent directories. It can also be controlled by the `PIXI_PROJECT_MANIFEST` environment variable which allows the default to be overridden by `pixi shell`.
 - `--frozen`: install the environment as defined in the lockfile. Without checking the status of the lockfile. It can also be controlled by the `PIXI_FROZEN` environment variable (example: `PIXI_FROZEN=true`).
 - `--locked`: only install if the `pixi.lock` is up-to-date with the [manifest file](configuration.md)[^1]. It can also be controlled by the `PIXI_LOCKED` environment variable (example: `PIXI_LOCKED=true`). Conflicts with `--frozen`.
 - `--environment <ENVIRONMENT> (-e)`: The environment to activate, if none are provided the default environment will be used or a selector will be given to select the right environment.
@@ -454,11 +422,7 @@
 
 ###### Options
 
-<<<<<<< HEAD
-- `--manifest-path <MANIFEST_PATH>`: the path to `pixi.toml`, by default it searches for one in the parent directories. It can also be controlled by the `PIXI_PROJECT_MANIFEST` environment variable which allows the default to be overridden by `pixi shell`.
-=======
-- `--manifest-path <MANIFEST_PATH>`: the path to [manifest file](configuration.md), by default it searches for one in the parent directories.
->>>>>>> 8f485c6e
+- `--manifest-path <MANIFEST_PATH>`: the path to [manifest file](configuration.md), by default it searches for one in the parent directories. It can also be controlled by the `PIXI_PROJECT_MANIFEST` environment variable which allows the default to be overridden by `pixi shell`.
 - `--channel <CHANNEL> (-c)`: specify a channel that the project uses. Defaults to `conda-forge`. (Allowed to be used more than once)
 - `--limit <LIMIT> (-l)`: optionally limit the number of search results
 - `--platform <PLATFORM> (-p)`: specify a platform that you want to search for. (default: current platform)
@@ -494,11 +458,7 @@
 
 ##### Options
 
-<<<<<<< HEAD
-- `--manifest-path <MANIFEST_PATH>`: the path to `pixi.toml`, by default it searches for one in the parent directories. It can also be controlled by the `PIXI_PROJECT_MANIFEST` environment variable which allows the default to be overridden by `pixi shell`.
-=======
-- `--manifest-path <MANIFEST_PATH>`: the path to [manifest file](configuration.md), by default it searches for one in the parent directories.
->>>>>>> 8f485c6e
+- `--manifest-path <MANIFEST_PATH>`: the path to [manifest file](configuration.md), by default it searches for one in the parent directories. It can also be controlled by the `PIXI_PROJECT_MANIFEST` environment variable which allows the default to be overridden by `pixi shell`.
 - `--extended`: extend the information with more slow queries to the system, like directory sizes.
 - `--json`: Get a machine-readable version of the information as output.
 
@@ -690,11 +650,7 @@
 
 ##### Options
 
-<<<<<<< HEAD
-- `--manifest-path <MANIFEST_PATH>`: the path to `pixi.toml`, by default it searches for one in the parent directories. It can also be controlled by the `PIXI_PROJECT_MANIFEST` environment variable which allows the default to be overridden by `pixi shell`.
-=======
 - `--manifest-path <MANIFEST_PATH>`: the path to [manifest file](configuration.md), by default it searches for one in the parent directories.
->>>>>>> 8f485c6e
 
 ### `project channel add`
 
